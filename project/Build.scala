--- conflicted
+++ resolved
@@ -8,11 +8,7 @@
 object phantom extends Build {
 
   val newzlyUtilVersion = "0.0.17"
-<<<<<<< HEAD
-  val datastaxDriverVersion = "2.0.0-rc2"
-=======
   val datastaxDriverVersion = "2.0.1"
->>>>>>> abb0cd91
   val liftVersion = "2.6-M2"
   val scalatestVersion = "2.0.M8"
   val finagleVersion = "6.10.0"
@@ -28,11 +24,7 @@
 
   val sharedSettings: Seq[sbt.Project.Setting[_]] = Seq(
     organization := "com.newzly",
-<<<<<<< HEAD
-    version := "0.1.12-SNAPSHOT",
-=======
     version := "0.3.0",
->>>>>>> abb0cd91
     scalaVersion := "2.10.3",
     resolvers ++= Seq(
       "Typesafe repository snapshots" at "http://repo.typesafe.com/typesafe/snapshots/",
@@ -59,12 +51,7 @@
      )
   ) ++ net.virtualvoid.sbt.graph.Plugin.graphSettings
 
-<<<<<<< HEAD
-
-  val mavenpublishSettings : Seq[sbt.Project.Setting[_]] = Seq(
-=======
   val mavenPublishSettings : Seq[sbt.Project.Setting[_]] = Seq(
->>>>>>> abb0cd91
     credentials += Credentials(Path.userHome / ".ivy2" / ".credentials"),
     publishMavenStyle := true,
     publishTo <<= version.apply{
@@ -163,12 +150,7 @@
       "com.typesafe.play"            %% "play-iteratees"                    % "2.2.0",
       "joda-time"                    %  "joda-time"                         % "2.3",
       "org.joda"                     %  "joda-convert"                      % "1.6",
-<<<<<<< HEAD
-      "com.datastax.cassandra"       %  "cassandra-driver-core"             % datastaxDriverVersion exclude("log4j", "log4j"),
-      "org.scala-lang"               %  "scala-reflect"                     % "2.10.3"
-=======
       "com.datastax.cassandra"       %  "cassandra-driver-core"             % datastaxDriverVersion exclude("log4j", "log4j")
->>>>>>> abb0cd91
 
     )
   )
