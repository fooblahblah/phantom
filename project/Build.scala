import com.twitter.scrooge.ScroogeSBT
import org.scoverage.coveralls.CoverallsPlugin.coverallsSettings
import sbt.Keys._
import sbt._
import sbtassembly.Plugin._
import scoverage.ScoverageSbtPlugin.instrumentSettings

object phantom extends Build {

  val newzlyUtilVersion = "0.1.18"
  val datastaxDriverVersion = "2.1.0-beta1"
  val scalatestVersion = "2.2.0-M1"
  val finagleVersion = "6.17.0"
  val scroogeVersion = "3.15.0"
  val thriftVersion = "0.9.1"
  val scalatraVersion = "2.2.2"

  val publishUrl = "http://newzly-artifactory.elasticbeanstalk.com/artifactory"


  val mavenPublishSettings : Seq[Def.Setting[_]] = Seq(
    credentials += Credentials(Path.userHome / ".ivy2" / ".credentials"),
    publishMavenStyle := true,
    publishTo <<= version.apply {
      v =>
        val nexus = "https://oss.sonatype.org/"
        if (v.trim.endsWith("SNAPSHOT"))
          Some("snapshots" at nexus + "content/repositories/snapshots")
        else
          Some("releases" at nexus + "service/local/staging/deploy/maven2")
    },
    publishArtifact in Test := false,
    pomIncludeRepository := { _ => true },
    pomExtra :=
      <url>https://github.com/websudosuk/phantom</url>
        <licenses>
          <license>
            <name>Apache License, Version 2.0</name>
            <url>http://www.apache.org/licenses/LICENSE-2.0.html</url>
            <distribution>repo</distribution>
          </license>
        </licenses>
        <scm>
          <url>git@github.com:websudosuk/phantom.git</url>
          <connection>scm:git:git@github.com:newzly/phantom.git</connection>
        </scm>
        <developers>
          <developer>
            <id>creyer</id>
            <name>Sorin Chiprian</name>
            <url>http://github.com/creyer</url>
          </developer>
          <developer>
            <id>alexflav</id>
            <name>Flavian Alexandru</name>
            <url>http://github.com/alexflav23</url>
          </developer>
        </developers>
  )

  val publishSettings : Seq[Def.Setting[_]] = Seq(
    publishTo <<= version { (v: String) => {
        if (v.trim.endsWith("SNAPSHOT"))
          Some("snapshots" at publishUrl + "/libs-snapshot-local")
        else
          Some("releases"  at publishUrl + "/libs-release-local")
      }
    },
    publishMavenStyle := true,
    publishArtifact in Test := false,
    pomIncludeRepository := { _ => true },
    pomExtra := <url>https://github.com/websudosuk/phantom</url>
      <licenses>
        <license>
          <name>Apache V2 License</name>
          <url>http://www.apache.org/licenses/LICENSE-2.0.html</url>
          <distribution>repo</distribution>
        </license>
      </licenses>
      <scm>
        <url>git@github.com:websudosuk/phantom.git</url>
        <connection>scm:git:git@github.com:newzly/phantom.git</connection>
      </scm>
      <developers>
        <developer>
          <id>creyer</id>
          <name>Sorin Chiprian</name>
          <url>http://github.com/creyer</url>
        </developer>
        <developer>
          <id>alexflav</id>
          <name>Flavian Alexandru</name>
          <url>http://github.com/alexflav23</url>
        </developer>
      </developers>
  )

  val sharedSettings: Seq[Def.Setting[_]] = Seq(
    organization := "com.websudos",
<<<<<<< HEAD
    version := "0.9.6",
=======
    version := "0.9.7",
>>>>>>> a4d1a240
    scalaVersion := "2.10.4",
    resolvers ++= Seq(
      "Typesafe repository snapshots" at "http://repo.typesafe.com/typesafe/snapshots/",
      "Typesafe repository releases" at "http://repo.typesafe.com/typesafe/releases/",
      "Sonatype repo"                    at "https://oss.sonatype.org/content/groups/scala-tools/",
      "Sonatype releases"                at "https://oss.sonatype.org/content/repositories/releases",
      "Sonatype snapshots"               at "https://oss.sonatype.org/content/repositories/snapshots",
      "Sonatype staging"                 at "http://oss.sonatype.org/content/repositories/staging",
      "Java.net Maven2 Repository"       at "http://download.java.net/maven/2/",
      "Twitter Repository"               at "http://maven.twttr.com",
      "newzly snapshots"                 at "http://maven.newzly.com/repository/snapshots",
      "newzly repository"                at "http://maven.newzly.com/repository/internal"
    ),
    unmanagedSourceDirectories in Compile <<= (scalaSource in Compile)(Seq(_)),
    scalacOptions ++= Seq(
      "-language:postfixOps",
      "-language:implicitConversions",
      "-language:reflectiveCalls",
      "-language:higherKinds",
      "-language:existentials",
      "-Yinline-warnings",
      "-Xlint",
      "-deprecation",
      "-feature",
      "-unchecked"
     ),
    fork in Test := true,
    javaOptions in Test ++= Seq("-Xmx2G")
  ) ++ net.virtualvoid.sbt.graph.Plugin.graphSettings ++ instrumentSettings ++ publishSettings


  lazy val phantom = Project(
    id = "phantom",
    base = file("."),
    settings = Defaults.coreDefaultSettings ++ sharedSettings ++ coverallsSettings
  ).settings(
    name := "phantom"
  ).aggregate(
    phantomDsl,
    phantomExample,
    phantomScalatraTest,
    phantomTesting,
    phantomThrift,
    phantomUdt,
    phantomZookeeper
  )

  lazy val phantomDsl = Project(
    id = "phantom-dsl",
    base = file("phantom-dsl"),
    settings = Defaults.coreDefaultSettings ++
      sharedSettings ++
      publishSettings
  ).settings(
    name := "phantom-dsl",
    fork := true,
    logBuffered in Test := false,
    testOptions in Test := Seq(Tests.Filter(s => s.indexOf("IterateeBig") == -1)),
    concurrentRestrictions in Test := Seq(
      Tags.limit(Tags.ForkedTestGroup, 4)
    ),
    libraryDependencies ++= Seq(
      "org.scala-lang"               %  "scala-reflect"                     % "2.10.4",
      "com.twitter"                  %% "util-core"                         % finagleVersion,
      "com.typesafe.play"            %% "play-iteratees"                    % "2.2.0",
      "joda-time"                    %  "joda-time"                         % "2.3",
      "org.joda"                     %  "joda-convert"                      % "1.6",
      "com.datastax.cassandra"       %  "cassandra-driver-core"             % datastaxDriverVersion,
      "org.scalacheck"               %% "scalacheck"                        % "1.11.4"                  % "test, provided",
      "com.newzly"                   %% "util-testing"                      % newzlyUtilVersion         % "provided",
      "net.liftweb"                  %% "lift-json"                         % "2.6-M4"                  % "test, provided"
    )
  ).dependsOn(
    phantomTesting % "test, provided"
  )

  lazy val phantomUdt = Project(
    id = "phantom-udt",
    base = file("phantom-udt"),
    settings = Defaults.coreDefaultSettings ++ sharedSettings
  ).settings(
    name := "phantom-udt",
    scalacOptions ++= Seq(
      "-language:experimental.macros"
    )
  ).dependsOn(
    phantomDsl,
    phantomTesting % "test, provided"
  )


  lazy val phantomSpark = Project(
    id = "phantom-spark",
    base = file("phantom-spark"),
    settings = Defaults.coreDefaultSettings ++
      sharedSettings ++ publishSettings
  ).settings(
    name := "phantom-spark",
    libraryDependencies ++= Seq(
      "com.datastax.spark"           %% "spark-cassandra-connector"         % "1.0.0-beta1"
    )
  ).dependsOn(
    phantomDsl,
    phantomTesting % "test, provided"
  )

  lazy val phantomThrift = Project(
    id = "phantom-thrift",
    base = file("phantom-thrift"),
    settings = Defaults.coreDefaultSettings ++
      sharedSettings ++
      publishSettings ++
      ScroogeSBT.newSettings
  ).settings(
    name := "phantom-thrift",
    libraryDependencies ++= Seq(
      "org.apache.thrift"            %  "libthrift"                         % thriftVersion,
      "com.twitter"                  %% "scrooge-core"                      % scroogeVersion,
      "com.twitter"                  %% "scrooge-runtime"                   % scroogeVersion,
      "com.twitter"                  %% "scrooge-serializer"                % scroogeVersion,
      "org.scalatest"                %% "scalatest"                         % scalatestVersion          % "test, provided",
      "com.newzly"                   %% "util-testing"                      % newzlyUtilVersion         % "test, provided"
    )
  ).dependsOn(
    phantomDsl,
    phantomTesting % "test, provided"
  )

  lazy val phantomZookeeper = Project(
    id = "phantom-zookeeper",
    base = file("phantom-zookeeper"),
    settings = Defaults.coreDefaultSettings ++ sharedSettings
  ).settings(
    name := "phantom-zookeeper",
    libraryDependencies ++= Seq(
      "org.scalatest"                %% "scalatest"                         % scalatestVersion,
      "com.datastax.cassandra"       %  "cassandra-driver-core"             % datastaxDriverVersion,
      "com.twitter"                  %% "finagle-serversets"                % finagleVersion,
      "com.twitter"                  %% "finagle-zookeeper"                 % finagleVersion,
      "com.newzly"                   %% "util-testing"                      % newzlyUtilVersion      % "test, provided"
    )
  )

  lazy val phantomTesting = Project(
    id = "phantom-testing",
    base = file("phantom-testing"),
    settings = Defaults.coreDefaultSettings ++ sharedSettings
  ).settings(
    name := "phantom-testing",
    libraryDependencies ++= Seq(
      "com.twitter"                      %% "util-core"                % finagleVersion,
      "org.scalatest"                    %% "scalatest"                % scalatestVersion,
      "org.scalacheck"                   %% "scalacheck"               % "1.11.3"              % "test",
      "org.fluttercode.datafactory"      %  "datafactory"              % "0.8",
      "com.twitter"                      %% "finagle-serversets"       % finagleVersion,
      "com.twitter"                      %% "finagle-zookeeper"        % finagleVersion,
      "org.cassandraunit"                %  "cassandra-unit"           % "2.0.2.1"  excludeAll (
        ExclusionRule("org.slf4j", "slf4j-log4j12"),
        ExclusionRule("org.slf4j", "slf4j-jdk14")
      ),
      "com.google.guava"                 %  "guava"                    % "0.17"
    )
  ).dependsOn(
    phantomZookeeper
  )

  lazy val phantomExample = Project(
    id = "phantom-example",
    base = file("phantom-example"),
    settings = Defaults.coreDefaultSettings ++ sharedSettings ++ ScroogeSBT.newSettings
  ).settings(
    name := "phantom-example"
  ).dependsOn(
    phantomDsl,
    phantomThrift
  )

  lazy val phantomScalatraTest = Project(
    id = "phantom-scalatra-test",
    base = file("phantom-scalatra-test"),
    settings = Defaults.coreDefaultSettings ++ assemblySettings ++ sharedSettings
  ).settings(
    name := "phantom-test",
    fork := true,
    logBuffered in Test := false,
    testOptions in Test := Seq(Tests.Filter(s => s.indexOf("IterateeBig") == -1)),
    concurrentRestrictions in Test := Seq(
      Tags.limit(Tags.ForkedTestGroup, 4)
    )
  ).settings(
    libraryDependencies ++= Seq(
      "org.scalacheck"            %% "scalacheck"                       % "1.11.4",
      "org.scalatra"              %% "scalatra"                         % scalatraVersion,
      "org.scalatra"              %% "scalatra-scalate"                 % scalatraVersion,
      "org.scalatra"              %% "scalatra-json"                    % scalatraVersion,
      "org.scalatra"              %% "scalatra-specs2"                  % scalatraVersion        % "test",
      "org.json4s"                %% "json4s-jackson"                   % "3.2.6",
      "org.json4s"                %% "json4s-ext"                       % "3.2.6",
      "net.databinder.dispatch"   %% "dispatch-core"                    % "0.11.0"               % "test",
      "net.databinder.dispatch"   %% "dispatch-json4s-jackson"          % "0.11.0"               % "test",
      "org.eclipse.jetty"         % "jetty-webapp"                      % "8.1.8.v20121106",
      "org.eclipse.jetty.orbit"   % "javax.servlet"                     % "3.0.0.v201112011016"  % "provided;test" artifacts Artifact("javax.servlet", "jar", "jar"),
      "com.newzly"                %% "util-testing"                     % newzlyUtilVersion      % "provided"
    )
  ).dependsOn(
    phantomDsl,
    phantomThrift,
    phantomZookeeper,
    phantomTesting % "test, provided"
  )
}<|MERGE_RESOLUTION|>--- conflicted
+++ resolved
@@ -97,11 +97,7 @@
 
   val sharedSettings: Seq[Def.Setting[_]] = Seq(
     organization := "com.websudos",
-<<<<<<< HEAD
-    version := "0.9.6",
-=======
     version := "0.9.7",
->>>>>>> a4d1a240
     scalaVersion := "2.10.4",
     resolvers ++= Seq(
       "Typesafe repository snapshots" at "http://repo.typesafe.com/typesafe/snapshots/",
@@ -143,6 +139,7 @@
     phantomDsl,
     phantomExample,
     phantomScalatraTest,
+    phantomSpark,
     phantomTesting,
     phantomThrift,
     phantomUdt,
