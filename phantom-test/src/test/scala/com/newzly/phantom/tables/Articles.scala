package com.newzly.phantom.tables

import java.util.UUID
import com.datastax.driver.core.Row
import com.newzly.phantom.CassandraTable
import com.newzly.phantom.keys.{PartitionKey, LongOrderKey, PrimaryKey}
import com.newzly.phantom.helper.{
  ModelSampler,
  Sampler,
  TestSampler
}
import com.newzly.phantom.Implicits._

case class Article(
  name: String,
  id: UUID,
  order_id: Long
)

object Article extends ModelSampler[Article] {
  def sample: Article = Article(
    Sampler.getAUniqueString,
    UUID.randomUUID(),
    Sampler.getARandomInteger().toLong
  )
}

sealed class Articles private() extends CassandraTable[Articles, Article] with LongOrderKey[Articles, Article] {

  def meta = Articles
<<<<<<< HEAD
  object id extends UUIDColumn(this) with PartitionKey[UUID]
=======
  object id extends UUIDColumn(this) with PrimaryKey with PartitionKey
>>>>>>> e1ebc29c
  object name extends StringColumn(this)

  override def fromRow(row: Row): Article = {
    Article(name(row), id(row), order_id(row))
  }
}

object Articles extends Articles with TestSampler[Articles, Article] {

  override def tableName = "articlestest"

}<|MERGE_RESOLUTION|>--- conflicted
+++ resolved
@@ -28,11 +28,7 @@
 sealed class Articles private() extends CassandraTable[Articles, Article] with LongOrderKey[Articles, Article] {
 
   def meta = Articles
-<<<<<<< HEAD
   object id extends UUIDColumn(this) with PartitionKey[UUID]
-=======
-  object id extends UUIDColumn(this) with PrimaryKey with PartitionKey
->>>>>>> e1ebc29c
   object name extends StringColumn(this)
 
   override def fromRow(row: Row): Article = {
