--- conflicted
+++ resolved
@@ -59,27 +59,19 @@
 
 }
 
-<<<<<<< HEAD
-
-trait TestZookeeperConnector extends DefaultZookeeperConnector {
-  val keySpace = "phantom"
-}
-
-trait CassandraSetup extends TestZookeeperConnector {
-=======
 trait CassandraSetup {
 
->>>>>>> 1b57b393
   def setupCassandra(): Unit = {
     synchronized {
-      ZookeperManager.start()
-      if (!ZookeperManager.isCassandraStarted) {
-        try {
-          EmbeddedCassandraServerHelper.mkdirs()
-        } catch {
-          case NonFatal(e) => println(e.getMessage)
+      blocking {
+        if (!ZookeperManager.isCassandraStarted) {
+          try {
+            EmbeddedCassandraServerHelper.mkdirs()
+          } catch {
+            case NonFatal(e) => println(e.getMessage)
+          }
+          EmbeddedCassandraServerHelper.startEmbeddedCassandra("cassandra.yaml")
         }
-        EmbeddedCassandraServerHelper.startEmbeddedCassandra("cassandra.yaml")
       }
     }
   }
